--- conflicted
+++ resolved
@@ -39,12 +39,7 @@
 git checkout release
 
 echo "Merging main branch into release branch"
-<<<<<<< HEAD
-git merge main --no-edit
-
-=======
 git merge --no-ff main -m "Merging main into release with version: $VERSION"
->>>>>>> 18f6977a
 
 echo "Pushing release branch to origin"
 git push origin release
